--- conflicted
+++ resolved
@@ -139,28 +139,6 @@
           const originalEl = getDeepestElementFromPoint(x, y);
           if (originalEl) {
             let element = originalEl;
-<<<<<<< HEAD
-    
-            // Handle element hierarchy traversal for list items
-            while (element.parentElement) {
-              const parentRect = element.parentElement.getBoundingClientRect();
-              const childRect = element.getBoundingClientRect();
-    
-              const fullyContained =
-                parentRect.left <= childRect.left &&
-                parentRect.right >= childRect.right &&
-                parentRect.top <= childRect.top &&
-                parentRect.bottom >= childRect.bottom;
-    
-              const significantOverlap =
-                (childRect.width * childRect.height) /
-                (parentRect.width * parentRect.height) > 0.5;
-    
-              if (fullyContained && significantOverlap) {
-                element = element.parentElement;
-              } else {
-                break;
-=======
 
             if (element.tagName === 'TD' || element.tagName === 'TH') {
               const tableParent = element.closest('table');
@@ -200,7 +178,6 @@
                 } else {
                   break;
                 }
->>>>>>> 9394fc3b
               }
             }
     
@@ -361,29 +338,12 @@
           if (originalEl) {
             let element = originalEl;
 
-<<<<<<< HEAD
-            // Handle element hierarchy traversal for list items
-            while (element.parentElement) {
-              const parentRect = element.parentElement.getBoundingClientRect();
-              const childRect = element.getBoundingClientRect();
-
-              const fullyContained =
-                parentRect.left <= childRect.left &&
-                parentRect.right >= childRect.right &&
-                parentRect.top <= childRect.top &&
-                parentRect.bottom >= childRect.bottom;
-
-              const significantOverlap =
-                (childRect.width * childRect.height) /
-                (parentRect.width * parentRect.height) > 0.5;
-=======
             if (element.tagName === 'TD' || element.tagName === 'TH') {
               const tableParent = element.closest('table');
               if (tableParent) {
                 element = tableParent;
               }
             }
->>>>>>> 9394fc3b
 
             if (element.tagName !== 'TABLE') {
               while (element.parentElement) {
@@ -1191,14 +1151,6 @@
         // Generate basic selector from element's tag and classes
         function getNonUniqueSelector(element: HTMLElement): string {
           let selector = element.tagName.toLowerCase();
-<<<<<<< HEAD
-          
-          const className = typeof element.className === 'string' ? element.className : '';
-          if (className) {
-            const classes = className.split(/\s+/)
-              .filter(cls => Boolean(cls) && !cls.startsWith('!') && !cls.includes(':'));
-            
-=======
 
           if (selector === 'td' && element.parentElement) {
             // Find position among td siblings
@@ -1209,12 +1161,14 @@
 
           if (element.className) {
             const classes = element.className.split(/\s+/).filter((cls: string) => Boolean(cls));
->>>>>>> 9394fc3b
             if (classes.length > 0) {
-              selector += '.' + classes.map(cls => CSS.escape(cls)).join('.');
-            }
-          }
-          
+              const validClasses = classes.filter((cls: string) => !cls.startsWith('!') && !cls.includes(':'));
+              if (validClasses.length > 0) {
+                selector += '.' + validClasses.map(cls => CSS.escape(cls)).join('.');
+              }
+            }
+          }
+
           return selector;
         }
 
@@ -1293,12 +1247,6 @@
 
         let element = originalEl;
 
-<<<<<<< HEAD
-        // Handle parent traversal for better element targeting
-        while (element.parentElement) {
-          const parentRect = element.parentElement.getBoundingClientRect();
-          const childRect = element.getBoundingClientRect();
-=======
         if (element.tagName === 'TD' || element.tagName === 'TH') {
           const tableParent = element.closest('table');
           if (tableParent) {
@@ -1313,7 +1261,6 @@
                 element.tagName.toLowerCase() === 'html') {
               break;
             }
->>>>>>> 9394fc3b
 
             const parentRect = element.parentElement.getBoundingClientRect();
             const childRect = element.getBoundingClientRect();
@@ -1378,14 +1325,6 @@
         // Generate basic selector from element's tag and classes
         function getNonUniqueSelector(element: HTMLElement): string {
           let selector = element.tagName.toLowerCase();
-<<<<<<< HEAD
-          
-          const className = typeof element.className === 'string' ? element.className : '';
-          if (className) {
-            const classes = className.split(/\s+/)
-              .filter(cls => Boolean(cls) && !cls.startsWith('!') && !cls.includes(':'));
-            
-=======
 
           if (selector === 'td' && element.parentElement) {
             const siblings = Array.from(element.parentElement.children);
@@ -1395,12 +1334,14 @@
 
           if (element.className) {
             const classes = element.className.split(/\s+/).filter((cls: string) => Boolean(cls));
->>>>>>> 9394fc3b
             if (classes.length > 0) {
-              selector += '.' + classes.map(cls => CSS.escape(cls)).join('.');
-            }
-          }
-          
+              const validClasses = classes.filter((cls: string) => !cls.startsWith('!') && !cls.includes(':'));
+              if (validClasses.length > 0) {
+                selector += '.' + validClasses.map(cls => CSS.escape(cls)).join('.');
+              }
+            }
+          }
+
           return selector;
         }
 
