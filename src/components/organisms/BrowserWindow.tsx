import React, { useCallback, useEffect, useState } from 'react';
import { useSocketStore } from '../../context/socket';
import { Button } from '@mui/material';
import Canvas from "../atoms/canvas";
import { Highlighter } from "../atoms/Highlighter";
import { GenericModal } from '../atoms/GenericModal';
import { useActionContext } from '../../context/browserActions';
import { useBrowserSteps, TextStep } from '../../context/browserSteps';
import { useGlobalInfoStore } from '../../context/globalInfo';
import { useTranslation } from 'react-i18next';

interface ElementInfo {
    tagName: string;
    hasOnlyText?: boolean;
<<<<<<< HEAD
    isIframeContent?: boolean;
=======
    isShadowRoot?: boolean;
>>>>>>> 10bf769a
    innerText?: string;
    url?: string;
    imageUrl?: string;
    attributes?: Record<string, string>;
    innerHTML?: string;
    outerHTML?: string;
}

interface AttributeOption {
    label: string;
    value: string;
}

const getAttributeOptions = (tagName: string, elementInfo: ElementInfo | null): AttributeOption[] => {
    if (!elementInfo) return [];
    switch (tagName.toLowerCase()) {
        case 'a':
            const anchorOptions: AttributeOption[] = [];
            if (elementInfo.innerText) {
                anchorOptions.push({ label: `Text: ${elementInfo.innerText}`, value: 'innerText' });
            }
            if (elementInfo.url) {
                anchorOptions.push({ label: `URL: ${elementInfo.url}`, value: 'href' });
            }
            return anchorOptions;
        case 'img':
            const imgOptions: AttributeOption[] = [];
            if (elementInfo.innerText) {
                imgOptions.push({ label: `Alt Text: ${elementInfo.innerText}`, value: 'alt' });
            }
            if (elementInfo.imageUrl) {
                imgOptions.push({ label: `Image URL: ${elementInfo.imageUrl}`, value: 'src' });
            }
            return imgOptions;
        default:
            return [{ label: `Text: ${elementInfo.innerText}`, value: 'innerText' }];
    }
};

export const BrowserWindow = () => {
    const { t } = useTranslation();
    const [canvasRef, setCanvasReference] = useState<React.RefObject<HTMLCanvasElement> | undefined>(undefined);
    const [screenShot, setScreenShot] = useState<string>("");
    const [highlighterData, setHighlighterData] = useState<{ rect: DOMRect, selector: string, elementInfo: ElementInfo | null, childSelectors?: string[] } | null>(null);
    const [showAttributeModal, setShowAttributeModal] = useState(false);
    const [attributeOptions, setAttributeOptions] = useState<AttributeOption[]>([]);
    const [selectedElement, setSelectedElement] = useState<{ selector: string, info: ElementInfo | null } | null>(null);
    const [currentListId, setCurrentListId] = useState<number | null>(null);

    const [listSelector, setListSelector] = useState<string | null>(null);
    const [fields, setFields] = useState<Record<string, TextStep>>({});
    const [paginationSelector, setPaginationSelector] = useState<string>('');

    const { socket } = useSocketStore();
    const { notify } = useGlobalInfoStore();
    const { getText, getList, paginationMode, paginationType, limitMode, captureStage } = useActionContext();
    const { addTextStep, addListStep } = useBrowserSteps();

    const onMouseMove = (e: MouseEvent) => {
        if (canvasRef && canvasRef.current && highlighterData) {
            const canvasRect = canvasRef.current.getBoundingClientRect();
            // mousemove outside the browser window
            if (
                e.pageX < canvasRect.left
                || e.pageX > canvasRect.right
                || e.pageY < canvasRect.top
                || e.pageY > canvasRect.bottom
            ) {
                setHighlighterData(null);
            }
        }
    };

    const resetListState = useCallback(() => {
        setListSelector(null);
        setFields({});
        setCurrentListId(null);
    }, []);

    useEffect(() => {
        if (!getList) {
            resetListState();
        }
    }, [getList, resetListState]);

    const screencastHandler = useCallback((data: string) => {
        setScreenShot(data);
    }, [screenShot]);

    useEffect(() => {
        if (socket) {
            socket.on("screencast", screencastHandler);
        }
        if (canvasRef?.current) {
            drawImage(screenShot, canvasRef.current);
        } else {
            console.log('Canvas is not initialized');
        }
        return () => {
            socket?.off("screencast", screencastHandler);
        }
    }, [screenShot, canvasRef, socket, screencastHandler]);

    const highlighterHandler = useCallback((data: { rect: DOMRect, selector: string, elementInfo: ElementInfo | null, childSelectors?: string[] }) => {
        console.log("LIST SELECTOR", listSelector);
        console.log("DATA SELECTOR", data.selector);
        console.log("CHILD SELECTORS", data.childSelectors);
        if (getList === true) {
            if (listSelector) {
                socket?.emit('listSelector', { selector: listSelector });
<<<<<<< HEAD
                const hasValidChildSelectors = Array.isArray(data.childSelectors) && data.childSelectors.length > 0;
                
=======

                const hasValidChildSelectors = Array.isArray(data.childSelectors) && data.childSelectors.length > 0;

>>>>>>> 10bf769a
                if (limitMode) {
                    setHighlighterData(null);
                } else if (paginationMode) {
                    // Only set highlighterData if type is not empty, 'none', 'scrollDown', or 'scrollUp'
                    if (paginationType !== '' && !['none', 'scrollDown', 'scrollUp'].includes(paginationType)) {
                        setHighlighterData(data);
                    } else {
                        setHighlighterData(null);
                    }
                } else if (data.childSelectors && data.childSelectors.includes(data.selector)) {
                    // Highlight only valid child elements within the listSelector
                    setHighlighterData(data);
<<<<<<< HEAD
                } else if (data.elementInfo?.isIframeContent && data.childSelectors) {
                    // Handle pure iframe elements - similar to previous shadow DOM logic but using iframe syntax
                    // Check if the selector matches any iframe child selectors
                    const isIframeChild = data.childSelectors.some(childSelector => 
                        data.selector.includes(':>>') && // Iframe uses :>> for traversal
                        childSelector.split(':>>').some(part => 
                            data.selector.includes(part.trim())
                        )
                    );
                    setHighlighterData(isIframeChild ? data : null);
                } else if (data.selector.includes(':>>') && hasValidChildSelectors) {
                    // Handle mixed DOM cases with iframes
                    // Split the selector into parts and check each against child selectors
                    const selectorParts = data.selector.split(':>>').map(part => part.trim());
                    const isValidMixedSelector = selectorParts.some(part => 
                        // We know data.childSelectors is defined due to hasValidChildSelectors check
=======
                } else if (data.elementInfo?.isShadowRoot && data.childSelectors) {
                    // New case: Handle pure Shadow DOM elements
                    // Check if the selector matches any shadow root child selectors
                    const isShadowChild = data.childSelectors.some(childSelector => 
                        data.selector.includes('>>') && // Shadow DOM uses >> for piercing
                        childSelector.split('>>').some(part => 
                            data.selector.includes(part.trim())
                        )
                    );
                    setHighlighterData(isShadowChild ? data : null);
                } else if (data.selector.includes('>>') && hasValidChildSelectors) {
                    // New case: Handle mixed DOM cases
                    // Split the selector into parts and check each against child selectors
                    const selectorParts = data.selector.split('>>').map(part => part.trim());
                    const isValidMixedSelector = selectorParts.some(part => 
                        // Now we know data.childSelectors is defined
>>>>>>> 10bf769a
                        data.childSelectors!.some(childSelector => 
                            childSelector.includes(part)
                        )
                    );
                    setHighlighterData(isValidMixedSelector ? data : null);
<<<<<<< HEAD
                } else {
                    // If no valid child in normal mode, clear the highlighter
=======
                }
                 else {
                    // if !valid child in normal mode, clear the highlighter
>>>>>>> 10bf769a
                    setHighlighterData(null);
                }
            } else {
                // Set highlighterData for the initial listSelector selection
                setHighlighterData(data);
            }
        } else {
            // For non-list steps
            setHighlighterData(data);
        }
    }, [highlighterData, getList, socket, listSelector, paginationMode, paginationType, captureStage]);


    useEffect(() => {
        document.addEventListener('mousemove', onMouseMove, false);
        if (socket) {
            socket.on("highlighter", highlighterHandler);
        }
        return () => {
            document.removeEventListener('mousemove', onMouseMove);
            socket?.off("highlighter", highlighterHandler);
        };
    }, [socket, onMouseMove]);

    useEffect(() => {
        if (captureStage === 'initial' && listSelector) {
            socket?.emit('setGetList', { getList: true });
            socket?.emit('listSelector', { selector: listSelector });
        }
    }, [captureStage, listSelector, socket]);

    const handleClick = (e: React.MouseEvent<HTMLDivElement>) => {
        if (highlighterData && canvasRef?.current) {
            const canvasRect = canvasRef.current.getBoundingClientRect();
            const clickX = e.clientX - canvasRect.left;
            const clickY = e.clientY - canvasRect.top;

            const highlightRect = highlighterData.rect;
            if (
                clickX >= highlightRect.left &&
                clickX <= highlightRect.right &&
                clickY >= highlightRect.top &&
                clickY <= highlightRect.bottom
            ) {

                const options = getAttributeOptions(highlighterData.elementInfo?.tagName || '', highlighterData.elementInfo);

                if (getText === true) {
                    if (options.length === 1) {
                        // Directly use the available attribute if only one option is present
                        const attribute = options[0].value;
                        const data = attribute === 'href' ? highlighterData.elementInfo?.url || '' :
                            attribute === 'src' ? highlighterData.elementInfo?.imageUrl || '' :
                                highlighterData.elementInfo?.innerText || '';

                        addTextStep('', data, {
                            selector: highlighterData.selector,
                            tag: highlighterData.elementInfo?.tagName,
                            shadow: highlighterData.elementInfo?.isShadowRoot,
                            attribute
                        });
                    } else {
                        // Show the modal if there are multiple options
                        setAttributeOptions(options);
                        setSelectedElement({
                            selector: highlighterData.selector,
                            info: highlighterData.elementInfo,
                        });
                        setShowAttributeModal(true);
                    }
                }

                if (paginationMode && getList) {
                    // Only allow selection in pagination mode if type is not empty, 'scrollDown', or 'scrollUp'
                    if (paginationType !== '' && paginationType !== 'scrollDown' && paginationType !== 'scrollUp' && paginationType !== 'none') {
                        setPaginationSelector(highlighterData.selector);
                        notify(`info`, t('browser_window.attribute_modal.notifications.pagination_select_success'));
                        addListStep(listSelector!, fields, currentListId || 0, { type: paginationType, selector: highlighterData.selector });
                    }
                    return;
                }

                if (getList === true && !listSelector) {
                    setListSelector(highlighterData.selector);
                    notify(`info`, t('browser_window.attribute_modal.notifications.list_select_success'));
                    setCurrentListId(Date.now());
                    setFields({});
                } else if (getList === true && listSelector && currentListId) {
                    const attribute = options[0].value;
                    const data = attribute === 'href' ? highlighterData.elementInfo?.url || '' :
                        attribute === 'src' ? highlighterData.elementInfo?.imageUrl || '' :
                            highlighterData.elementInfo?.innerText || '';
                    // Add fields to the list
                    if (options.length === 1) {
                        const attribute = options[0].value;
                        const newField: TextStep = {
                            id: Date.now(),
                            type: 'text',
                            label: `Label ${Object.keys(fields).length + 1}`,
                            data: data,
                            selectorObj: {
                                selector: highlighterData.selector,
                                tag: highlighterData.elementInfo?.tagName,
                                shadow: highlighterData.elementInfo?.isShadowRoot,
                                attribute
                            }
                        };

                        setFields(prevFields => {
                            const updatedFields = {
                                ...prevFields,
                                [newField.id]: newField
                            };
                            return updatedFields;
                        });

                        if (listSelector) {
                            addListStep(listSelector, { ...fields, [newField.id]: newField }, currentListId, { type: '', selector: paginationSelector });
                        }

                    } else {
                        setAttributeOptions(options);
                        setSelectedElement({
                            selector: highlighterData.selector,
                            info: highlighterData.elementInfo
                        });
                        setShowAttributeModal(true);
                    }
                }
            }
        }
    };

    const handleAttributeSelection = (attribute: string) => {
        if (selectedElement) {
            let data = '';
            switch (attribute) {
                case 'href':
                    data = selectedElement.info?.url || '';
                    break;
                case 'src':
                    data = selectedElement.info?.imageUrl || '';
                    break;
                default:
                    data = selectedElement.info?.innerText || '';
            }
            {
                if (getText === true) {
                    addTextStep('', data, {
                        selector: selectedElement.selector,
                        tag: selectedElement.info?.tagName,
                        shadow: selectedElement.info?.isShadowRoot,
                        attribute: attribute
                    });
                }
                if (getList === true && listSelector && currentListId) {
                    const newField: TextStep = {
                        id: Date.now(),
                        type: 'text',
                        label: `Label ${Object.keys(fields).length + 1}`,
                        data: data,
                        selectorObj: {
                            selector: selectedElement.selector,
                            tag: selectedElement.info?.tagName,
                            shadow: selectedElement.info?.isShadowRoot,
                            attribute: attribute
                        }
                    };

                    setFields(prevFields => {
                        const updatedFields = {
                            ...prevFields,
                            [newField.id]: newField
                        };
                        return updatedFields;
                    });

                    if (listSelector) {
                        addListStep(listSelector, { ...fields, [newField.id]: newField }, currentListId, { type: '', selector: paginationSelector });
                    }
                }
            }
        }
        setShowAttributeModal(false);
    };

    const resetPaginationSelector = useCallback(() => {
        setPaginationSelector('');
    }, []);

    useEffect(() => {
        if (!paginationMode) {
            resetPaginationSelector();
        }
    }, [paginationMode, resetPaginationSelector]);

  
    return (
        <div onClick={handleClick} style={{ width: '900px' }} id="browser-window">
            {
                getText === true || getList === true ? (
                    <GenericModal
                        isOpen={showAttributeModal}
                        onClose={() => { }}
                        canBeClosed={false}
                        modalStyle={modalStyle}
                    >
                        <div>
                            <h2>Select Attribute</h2>
                            <div style={{ display: 'flex', flexDirection: 'column', gap: '20px', marginTop: '30px' }}>
                                {attributeOptions.map((option) => (
                                    <Button
                                        variant="outlined"
                                        size="medium"
                                        key={option.value}
                                        onClick={() => handleAttributeSelection(option.value)}
                                        style={{
                                            justifyContent: 'flex-start',
                                            maxWidth: '80%',
                                            overflow: 'hidden',
                                            padding: '5px 10px',
                                        }}
                                    >
                                        <span style={{
                                            display: 'block',
                                            whiteSpace: 'nowrap',
                                            overflow: 'hidden',
                                            textOverflow: 'ellipsis',
                                            maxWidth: '100%'
                                        }}>
                                            {option.label}
                                        </span>
                                    </Button>
                                ))}
                            </div>
                        </div>
                    </GenericModal>
                ) : null
            }
            <div style={{ height: '400px', overflow: 'hidden' }}>
                {((getText === true || getList === true) && !showAttributeModal && highlighterData?.rect != null && highlighterData?.rect.top != null) && canvasRef?.current ?
                    <Highlighter
                        unmodifiedRect={highlighterData?.rect}
                        displayedSelector={highlighterData?.selector}
                        width={900}
                        height={400}
                        canvasRect={canvasRef.current.getBoundingClientRect()}
                    />
                    : null}
                <Canvas
                    onCreateRef={setCanvasReference}
                    width={900}
                    height={400}
                />
            </div>
        </div>
    );
};

const drawImage = (image: string, canvas: HTMLCanvasElement): void => {

    const ctx = canvas.getContext('2d');

    const img = new Image();

    img.src = image;
    img.onload = () => {
        URL.revokeObjectURL(img.src);
        ctx?.drawImage(img, 0, 0, 900, 400);
    };

};

const modalStyle = {
    top: '50%',
    left: '50%',
    transform: 'translate(-50%, -50%)',
    width: '30%',
    backgroundColor: 'background.paper',
    p: 4,
    height: 'fit-content',
    display: 'block',
    padding: '20px',
};<|MERGE_RESOLUTION|>--- conflicted
+++ resolved
@@ -12,11 +12,8 @@
 interface ElementInfo {
     tagName: string;
     hasOnlyText?: boolean;
-<<<<<<< HEAD
     isIframeContent?: boolean;
-=======
     isShadowRoot?: boolean;
->>>>>>> 10bf769a
     innerText?: string;
     url?: string;
     imageUrl?: string;
@@ -127,14 +124,8 @@
         if (getList === true) {
             if (listSelector) {
                 socket?.emit('listSelector', { selector: listSelector });
-<<<<<<< HEAD
                 const hasValidChildSelectors = Array.isArray(data.childSelectors) && data.childSelectors.length > 0;
-                
-=======
-
-                const hasValidChildSelectors = Array.isArray(data.childSelectors) && data.childSelectors.length > 0;
-
->>>>>>> 10bf769a
+
                 if (limitMode) {
                     setHighlighterData(null);
                 } else if (paginationMode) {
@@ -147,7 +138,6 @@
                 } else if (data.childSelectors && data.childSelectors.includes(data.selector)) {
                     // Highlight only valid child elements within the listSelector
                     setHighlighterData(data);
-<<<<<<< HEAD
                 } else if (data.elementInfo?.isIframeContent && data.childSelectors) {
                     // Handle pure iframe elements - similar to previous shadow DOM logic but using iframe syntax
                     // Check if the selector matches any iframe child selectors
@@ -164,7 +154,11 @@
                     const selectorParts = data.selector.split(':>>').map(part => part.trim());
                     const isValidMixedSelector = selectorParts.some(part => 
                         // We know data.childSelectors is defined due to hasValidChildSelectors check
-=======
+                        data.childSelectors!.some(childSelector => 
+                            childSelector.includes(part)
+                        )
+                    );
+                    setHighlighterData(isValidMixedSelector ? data : null);
                 } else if (data.elementInfo?.isShadowRoot && data.childSelectors) {
                     // New case: Handle pure Shadow DOM elements
                     // Check if the selector matches any shadow root child selectors
@@ -175,36 +169,29 @@
                         )
                     );
                     setHighlighterData(isShadowChild ? data : null);
-                } else if (data.selector.includes('>>') && hasValidChildSelectors) {
+                 } else if (data.selector.includes('>>') && hasValidChildSelectors) {
                     // New case: Handle mixed DOM cases
                     // Split the selector into parts and check each against child selectors
                     const selectorParts = data.selector.split('>>').map(part => part.trim());
                     const isValidMixedSelector = selectorParts.some(part => 
                         // Now we know data.childSelectors is defined
->>>>>>> 10bf769a
                         data.childSelectors!.some(childSelector => 
                             childSelector.includes(part)
                         )
                     );
                     setHighlighterData(isValidMixedSelector ? data : null);
-<<<<<<< HEAD
-                } else {
-                    // If no valid child in normal mode, clear the highlighter
-=======
-                }
-                 else {
+                  } else {
                     // if !valid child in normal mode, clear the highlighter
->>>>>>> 10bf769a
                     setHighlighterData(null);
-                }
-            } else {
+                  }
+              } else {
                 // Set highlighterData for the initial listSelector selection
                 setHighlighterData(data);
-            }
-        } else {
+              }
+          } else {
             // For non-list steps
             setHighlighterData(data);
-        }
+          }
     }, [highlighterData, getList, socket, listSelector, paginationMode, paginationType, captureStage]);
 
 
