import * as React from 'react';
import { useEffect, useState } from "react";
import { useTranslation } from 'react-i18next';
import Paper from '@mui/material/Paper';
import Table from '@mui/material/Table';
import TableBody from '@mui/material/TableBody';
import TableCell from '@mui/material/TableCell';
import TableContainer from '@mui/material/TableContainer';
import TableHead from '@mui/material/TableHead';
import TablePagination from '@mui/material/TablePagination';
import TableRow from '@mui/material/TableRow';
import { Accordion, AccordionSummary, AccordionDetails, Typography, Box, TextField } from '@mui/material';
import ExpandMoreIcon from '@mui/icons-material/ExpandMore';
import SearchIcon from '@mui/icons-material/Search';

import { useGlobalInfoStore } from "../../context/globalInfo";
import { getStoredRuns } from "../../api/storage";
import { RunSettings } from "./RunSettings";
import { CollapsibleRow } from "./ColapsibleRow";

// Export columns before the component
export const columns: readonly Column[] = [
  { id: 'runStatus', label: 'Status', minWidth: 80 },
  { id: 'name', label: 'Name', minWidth: 80 },
  { id: 'startedAt', label: 'Started At', minWidth: 80 },
  { id: 'finishedAt', label: 'Finished At', minWidth: 80 },
  { id: 'settings', label: 'Settings', minWidth: 80 },
  { id: 'delete', label: 'Delete', minWidth: 80 },
];

interface Column {
  id: 'runStatus' | 'name' | 'startedAt' | 'finishedAt' | 'delete' | 'settings';
  label: string;
  minWidth?: number;
  align?: 'right';
  format?: (value: string) => string;
}

<<<<<<< HEAD
interface Data {
=======
export interface Data {
>>>>>>> 5a52f5d7
  id: number;
  status: string;
  name: string;
  startedAt: string;
  finishedAt: string;
  runByUserId?: string;
  runByScheduleId?: string;
  runByAPI?: boolean;
  log: string;
  runId: string;
  robotId: string;
  robotMetaId: string;
  interpreterSettings: RunSettings;
  serializableOutput: any;
  binaryOutput: any;
}

interface RunsTableProps {
  currentInterpretationLog: string;
  abortRunHandler: () => void;
  runId: string;
  runningRecordingName: string;
}

export const RunsTable: React.FC<RunsTableProps> = ({ 
  currentInterpretationLog, 
  abortRunHandler, 
  runId, 
  runningRecordingName 
}) => {
  const { t } = useTranslation();

  // Update column labels using translation if needed
  const translatedColumns = columns.map(column => ({
    ...column,
    label: t(`runstable.${column.id}`, column.label)
  }));

  const [page, setPage] = useState(0);
  const [rowsPerPage, setRowsPerPage] = useState(10);
  const [rows, setRows] = useState<Data[]>([]);
  const [searchTerm, setSearchTerm] = useState('');

  const { notify, rerenderRuns, setRerenderRuns } = useGlobalInfoStore();

  const handleChangePage = (event: unknown, newPage: number) => {
    setPage(newPage);
  };

  const handleChangeRowsPerPage = (event: React.ChangeEvent<HTMLInputElement>) => {
    setRowsPerPage(+event.target.value);
    setPage(0);
  };

  const handleSearchChange = (event: React.ChangeEvent<HTMLInputElement>) => {
    setSearchTerm(event.target.value);
    setPage(0);
  };

  const fetchRuns = async () => {
    const runs = await getStoredRuns();
    if (runs) {
      const parsedRows: Data[] = runs.map((run: any, index: number) => ({
        id: index,
        ...run,
      }));
      setRows(parsedRows);
    } else {
<<<<<<< HEAD
      notify('error', 'No runs found. Please try again.');
=======
      notify('error', t('runstable.notifications.no_runs'));
>>>>>>> 5a52f5d7
    }
  };

  useEffect(() => {
    if (rows.length === 0 || rerenderRuns) {
      fetchRuns();
      setRerenderRuns(false);
    }
  }, [rerenderRuns, rows.length, setRerenderRuns]);

  const handleDelete = () => {
    setRows([]);
    notify('success', t('runstable.notifications.delete_success'));
    fetchRuns();
  };

  // Filter rows based on search term
  const filteredRows = rows.filter((row) =>
    row.name.toLowerCase().includes(searchTerm.toLowerCase())
  );

  // Group filtered rows by robot meta id
  const groupedRows = filteredRows.reduce((acc, row) => {
    if (!acc[row.robotMetaId]) {
      acc[row.robotMetaId] = [];
    }
    acc[row.robotMetaId].push(row);
    return acc;
  }, {} as Record<string, Data[]>);

  return (
    <React.Fragment>
      <Box display="flex" justifyContent="space-between" alignItems="center" mb={2}>
        <Typography variant="h6" gutterBottom>
          {t('runstable.runs', 'Runs')}
        </Typography>
        <TextField
          size="small"
          placeholder={t('runstable.search', 'Search runs...')}
          value={searchTerm}
          onChange={handleSearchChange}
          InputProps={{
            startAdornment: <SearchIcon sx={{ color: 'action.active', mr: 1 }} />
          }}
          sx={{ width: '250px' }}
        />
      </Box>
      <TableContainer component={Paper} sx={{ width: '100%', overflow: 'hidden' }}>
        {Object.entries(groupedRows).map(([id, data]) => (
          <Accordion key={id}>
            <AccordionSummary expandIcon={<ExpandMoreIcon />}>
              <Typography variant="h6">{data[data.length - 1].name}</Typography>
            </AccordionSummary>
            <AccordionDetails>
              <Table stickyHeader aria-label="sticky table">
                <TableHead>
                  <TableRow>
                    <TableCell />
                    {translatedColumns.map((column) => (
                      <TableCell
                        key={column.id}
                        align={column.align}
                        style={{ minWidth: column.minWidth }}
                      >
                        {column.label}
                      </TableCell>
                    ))}
                  </TableRow>
                </TableHead>
                <TableBody>
                  {data
                    .slice(page * rowsPerPage, page * rowsPerPage + rowsPerPage)
                    .map((row) => (
                      <CollapsibleRow
                        row={row}
                        handleDelete={handleDelete}
                        key={`row-${row.id}`}
                        isOpen={runId === row.runId && runningRecordingName === row.name}
                        currentLog={currentInterpretationLog}
                        abortRunHandler={abortRunHandler}
                        runningRecordingName={runningRecordingName}
                      />
                    ))}
                </TableBody>
              </Table>
            </AccordionDetails>
          </Accordion>
        ))}
      </TableContainer>
      <TablePagination
        rowsPerPageOptions={[10, 25, 50]}
        component="div"
        count={filteredRows.length}
        rowsPerPage={rowsPerPage}
        page={page}
        onPageChange={handleChangePage}
        onRowsPerPageChange={handleChangeRowsPerPage}
      />
    </React.Fragment>
  );
};<|MERGE_RESOLUTION|>--- conflicted
+++ resolved
@@ -36,11 +36,7 @@
   format?: (value: string) => string;
 }
 
-<<<<<<< HEAD
-interface Data {
-=======
 export interface Data {
->>>>>>> 5a52f5d7
   id: number;
   status: string;
   name: string;
@@ -109,11 +105,7 @@
       }));
       setRows(parsedRows);
     } else {
-<<<<<<< HEAD
-      notify('error', 'No runs found. Please try again.');
-=======
       notify('error', t('runstable.notifications.no_runs'));
->>>>>>> 5a52f5d7
     }
   };
 
