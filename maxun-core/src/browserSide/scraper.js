--- conflicted
+++ resolved
@@ -364,7 +364,6 @@
  * @returns {Array.<Array.<Object>>} Array of arrays of scraped items, one sub-array per list
  */
   window.scrapeList = async function ({ listSelector, fields, limit = 10 }) {
-<<<<<<< HEAD
     // Helper function to query elements within an iframe
     const queryIframe = (rootElement, selector) => {
         if (!selector.includes(':>>')) {
@@ -418,154 +417,11 @@
                     }
                 } else {
                     nextElements.push(...element.querySelectorAll(part));
-=======
-    // Helper function to extract values from elements
-    function extractValue(element, attribute) {
-        if (!element) return null;
-        
-        if (attribute === 'innerText') {
-            return element.innerText.trim();
-        } else if (attribute === 'innerHTML') {
-            return element.innerHTML.trim();
-        } else if (attribute === 'src' || attribute === 'href') {
-            const attrValue = element.getAttribute(attribute);
-            return attrValue ? new URL(attrValue, window.location.origin).href : null;
-        }
-        return element.getAttribute(attribute);
-    }
-
-    // Helper function to find table ancestors
-    function findTableAncestor(element) {
-        let currentElement = element;
-        const MAX_DEPTH = 5;
-        let depth = 0;
-        
-        while (currentElement && depth < MAX_DEPTH) {
-            if (currentElement.tagName === 'TD') {
-                return { type: 'TD', element: currentElement };
-            } else if (currentElement.tagName === 'TR') {
-                return { type: 'TR', element: currentElement };
-            }
-            currentElement = currentElement.parentElement;
-            depth++;
-        }
-        return null;
-    }
-
-    function getCellIndex(td) {
-        let index = 0;
-        let sibling = td;
-        while (sibling = sibling.previousElementSibling) {
-            index++;
-        }
-        return index;
-    }
-
-    function hasThElement(row, tableFields) {
-        for (const [label, { selector }] of Object.entries(tableFields)) {
-            const element = row.querySelector(selector);
-            if (element) {
-                let current = element;
-                while (current && current !== row) {
-                    if (current.tagName === 'TH') {
-                        return true;
-                    }
-                    current = current.parentElement;
-                }
-            }
-        }
-        return false;
-    }
-
-    function filterRowsBasedOnTag(rows, tableFields) {
-        for (const row of rows) {
-            if (hasThElement(row, tableFields)) {
-                return rows;
-            }
-        }
-        return rows.filter(row => row.getElementsByTagName('TH').length === 0);
-    }
-
-    function calculateClassSimilarity(classList1, classList2) {
-      const set1 = new Set(classList1);
-      const set2 = new Set(classList2);
-      
-      // Calculate intersection
-      const intersection = new Set([...set1].filter(x => set2.has(x)));
-      
-      // Calculate union
-      const union = new Set([...set1, ...set2]);
-      
-      // Return Jaccard similarity coefficient
-      return intersection.size / union.size;
-    } 
-
-  // New helper function to find elements with similar classes
-    function findSimilarElements(baseElement, similarityThreshold = 0.7) {
-      const baseClasses = Array.from(baseElement.classList);
-      
-      if (baseClasses.length === 0) return [];
-      
-      const potentialElements = document.getElementsByTagName(baseElement.tagName);
-      
-      return Array.from(potentialElements).filter(element => {
-        if (element === baseElement) return false;
-        
-        const similarity = calculateClassSimilarity(
-          baseClasses,
-          Array.from(element.classList)
-        );
-        
-        return similarity >= similarityThreshold;
-      });
-    }
-
-    let containers = Array.from(document.querySelectorAll(listSelector));
-    if (containers.length === 0) return [];
-
-    if (limit > 1 && containers.length === 1) {
-      const baseContainer = containers[0];
-      const similarContainers = findSimilarElements(baseContainer);
-      
-      if (similarContainers.length > 0) {
-          const newContainers = similarContainers.filter(container => 
-              !container.matches(listSelector)
-          );
-          
-          containers = [...containers, ...newContainers];
-      }
-    }
-
-    // Initialize arrays to store field classifications for each container
-    const containerFields = containers.map(() => ({
-        tableFields: {},
-        nonTableFields: {}
-    }));
-
-    // Analyze field types for each container
-    containers.forEach((container, containerIndex) => {
-        for (const [label, field] of Object.entries(fields)) {
-            const sampleElement = container.querySelector(field.selector);
-            
-            if (sampleElement) {
-                const ancestor = findTableAncestor(sampleElement);
-                if (ancestor) {
-                    containerFields[containerIndex].tableFields[label] = {
-                        ...field,
-                        tableContext: ancestor.type,
-                        cellIndex: ancestor.type === 'TD' ? getCellIndex(ancestor.element) : -1
-                    };
-                } else {
-                    containerFields[containerIndex].nonTableFields[label] = field;
->>>>>>> 170e4f19
-                }
-            } else {
-                containerFields[containerIndex].nonTableFields[label] = field;
+                }
             }
             
             currentElements = nextElements;
         }
-<<<<<<< HEAD
         
         return currentElements;
     };
@@ -850,108 +706,6 @@
             }
         }  
     }
-=======
-    });
-
-    const tableData = [];
-    const nonTableData = [];
-  
-    // Process table fields across all containers
-    for (let containerIndex = 0; containerIndex < containers.length; containerIndex++) {
-      const container = containers[containerIndex];
-      const { tableFields } = containerFields[containerIndex];
-
-      if (Object.keys(tableFields).length > 0) {
-        const firstField = Object.values(tableFields)[0];
-        const firstElement = container.querySelector(firstField.selector);
-        let tableContext = firstElement;
-            
-        while (tableContext && tableContext.tagName !== 'TABLE' && tableContext !== container) {
-            tableContext = tableContext.parentElement;
-        }
-            
-        if (tableContext) {
-          const rows = Array.from(tableContext.getElementsByTagName('TR'));
-          const processedRows = filterRowsBasedOnTag(rows, tableFields);
-                
-          for (let rowIndex = 0; rowIndex < Math.min(processedRows.length, limit); rowIndex++) {
-            const record = {};
-            const currentRow = processedRows[rowIndex];
-                
-            for (const [label, { selector, attribute, cellIndex }] of Object.entries(tableFields)) {
-              let element = null;
-                    
-              if (cellIndex >= 0) {
-                const td = currentRow.children[cellIndex];
-                if (td) {
-                  element = td.querySelector(selector);
-                  
-                  if (!element && selector.split(">").pop().includes('td:nth-child')) {
-                      element = td;
-                  }
-
-                  if (!element) {
-                      const tagOnlySelector = selector.split('.')[0];
-                      element = td.querySelector(tagOnlySelector);
-                  }
-                  
-                  if (!element) {
-                      let currentElement = td;
-                      while (currentElement && currentElement.children.length > 0) {
-                          let foundContentChild = false;
-                          for (const child of currentElement.children) {
-                              if (extractValue(child, attribute)) {
-                                  currentElement = child;
-                                  foundContentChild = true;
-                                  break;
-                              }
-                          }
-                          if (!foundContentChild) break;
-                      }
-                      element = currentElement;
-                  }
-                } 
-              } else {
-                element = currentRow.querySelector(selector);
-              }
-                    
-              if (element) {
-                record[label] = extractValue(element, attribute);
-              }
-            }
-
-            if (Object.keys(record).length > 0) {
-                tableData.push(record);
-            }
-          }
-        }
-      }
-    }
-  
-    // Process non-table fields across all containers
-    for (let containerIndex = 0; containerIndex < containers.length; containerIndex++) {
-      if (nonTableData.length >= limit) break;
-
-      const container = containers[containerIndex];
-      const { nonTableFields } = containerFields[containerIndex];
-
-      if (Object.keys(nonTableFields).length > 0) {
-        const record = {};
-
-        for (const [label, { selector, attribute }] of Object.entries(nonTableFields)) {
-          const element = container.querySelector(selector);
-            
-          if (element) {
-            record[label] = extractValue(element, attribute);
-          }
-        }
-              
-        if (Object.keys(record).length > 0) {
-            nonTableData.push(record);
-        }
-      }
-    }
->>>>>>> 170e4f19
       
     // Merge and limit the results
     const scrapedData = [...tableData, ...nonTableData];
